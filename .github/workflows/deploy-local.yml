--- conflicted
+++ resolved
@@ -1,66 +1,52 @@
-name: deploy-local
-
-on:
-<<<<<<< HEAD
-  # Manual only with explicit toggle; do not run automatically from main
-  workflow_dispatch:
-    inputs:
-      enable_local:
-        description: 'Run local deploy (manual only)'
-=======
-  # SSH 기반 로컬 배포는 기본적으로 수동 + 명시적 토글일 때만 실행되도록 제한
-  workflow_dispatch:
-    inputs:
-      enable_ssh_local:
-        description: "Run SSH-based local deploy (not recommended; prefer runner-based deploy)"
->>>>>>> a7cf2e1d
-        type: boolean
-        required: true
-        default: false
-
-jobs:
-  deploy-local-dev:
-<<<<<<< HEAD
-    # Hard disabled to prevent any SSH/scp attempts from main as well
-    if: ${{ false }}
-    runs-on: self-hosted
-=======
-    # 수동 실행 + 입력 토글이 켜졌을 때만 실행
-    if: ${{ github.event_name == 'workflow_dispatch' && inputs.enable_ssh_local == true }}
-    runs-on: ubuntu-latest
-    defaults:
-      run:
-        shell: bash
->>>>>>> a7cf2e1d
-    env:
-      GH_OWNER: ${{ github.repository_owner }}
-    steps:
-      - name: Checkout
-        uses: actions/checkout@v4
-
-      - name: Ensure .env files from secrets (optional)
-        run: |
-          if [ -n "${{ secrets.DEV_ENV_B64 }}" ]; then
-            echo "${{ secrets.DEV_ENV_B64 }}" | base64 -d > .env
-          fi
-          if [ -n "${{ secrets.DEV_ENV_PRIVATE_B64 }}" ]; then
-            echo "${{ secrets.DEV_ENV_PRIVATE_B64 }}" | base64 -d > .env.private
-          fi
-
-      - name: Deploy to Local Server via SSH
-        uses: appleboy/ssh-action@v1.2.0
-        with:
-          host: ${{ secrets.LOCAL_DEPLOY_HOST }}
-          username: ${{ secrets.LOCAL_DEPLOY_USER }}
-          key: ${{ secrets.LOCAL_DEPLOY_SSH_KEY }}
-          script: |
-            export GHCR_USER="${{ github.actor }}"
-            export GHCR_TOKEN="${{ secrets.GITHUB_TOKEN }}"
-            export GH_OWNER="${{ github.repository_owner }}"
-            export COMPOSE_PROJECT_NAME="${{ github.repository_owner }}"
-            mkdir -p ~/pro11
-            cd ~/pro11
-            echo "$GHCR_TOKEN" | docker login ghcr.io -u "$GHCR_USER" --password-stdin
-            docker compose -f docker-compose.dev.deploy.yml pull || true
-            docker compose -f docker-compose.dev.deploy.yml up -d
-            docker system prune -f
+name: deploy-local
+
+on:
+  # SSH 기반 로컬 배포는 기본적으로 수동 + 명시적 토글일 때만 실행되도록 제한
+  workflow_dispatch:
+    inputs:
+      enable_ssh_local:
+        description: "Run SSH-based local deploy (not recommended; prefer runner-based deploy)"
+        type: boolean
+        required: true
+        default: false
+
+jobs:
+  deploy-local-dev:
+    # 수동 실행 + 입력 토글이 켜졌을 때만 실행
+    if: ${{ github.event_name == 'workflow_dispatch' && inputs.enable_ssh_local == true }}
+    runs-on: ubuntu-latest
+    defaults:
+      run:
+        shell: bash
+    env:
+      GH_OWNER: ${{ github.repository_owner }}
+    steps:
+      - name: Checkout
+        uses: actions/checkout@v4
+
+      - name: Ensure .env files from secrets (optional)
+        run: |
+          if [ -n "${{ secrets.DEV_ENV_B64 }}" ]; then
+            echo "${{ secrets.DEV_ENV_B64 }}" | base64 -d > .env
+          fi
+          if [ -n "${{ secrets.DEV_ENV_PRIVATE_B64 }}" ]; then
+            echo "${{ secrets.DEV_ENV_PRIVATE_B64 }}" | base64 -d > .env.private
+          fi
+
+      - name: Deploy to Local Server via SSH
+        uses: appleboy/ssh-action@v1.2.0
+        with:
+          host: ${{ secrets.LOCAL_DEPLOY_HOST }}
+          username: ${{ secrets.LOCAL_DEPLOY_USER }}
+          key: ${{ secrets.LOCAL_DEPLOY_SSH_KEY }}
+          script: |
+            export GHCR_USER="${{ github.actor }}"
+            export GHCR_TOKEN="${{ secrets.GITHUB_TOKEN }}"
+            export GH_OWNER="${{ github.repository_owner }}"
+            export COMPOSE_PROJECT_NAME="${{ github.repository_owner }}"
+            mkdir -p ~/pro11
+            cd ~/pro11
+            echo "$GHCR_TOKEN" | docker login ghcr.io -u "$GHCR_USER" --password-stdin
+            docker compose -f docker-compose.dev.deploy.yml pull || true
+            docker compose -f docker-compose.dev.deploy.yml up -d
+            docker system prune -f