name: deploy-prod

on:
<<<<<<< HEAD
  # Manual only to avoid unintended SSH deploys
  workflow_dispatch:
    inputs:
      enable_ssh_prod:
        description: 'Run PROD SSH deploy (manual only)'
        type: boolean
        required: true
        default: false

jobs:
  deploy:
    # Hard-gated: only run when explicitly enabled on manual dispatch
    if: ${{ inputs.enable_ssh_prod }}
=======
  # Prod SSH 배포는 수동 + 명시적 토글일 때만 실행되도록 제한
  workflow_dispatch:
    inputs:
      enable_ssh_prod:
        description: 'Run PROD SSH deploy (use only when you intend to)'
        type: boolean
        required: true
        default: false
      ref:
        description: 'Git ref to deploy'
        required: false

jobs:
  deploy:
    if: ${{ github.event_name == 'workflow_dispatch' && inputs.enable_ssh_prod == true }}
>>>>>>> a7cf2e1d
    runs-on: ubuntu-latest
    steps:
      - name: Checkout
        uses: actions/checkout@v4

      - name: Deploy over SSH
        uses: appleboy/ssh-action@v1.2.0
        with:
          host: ${{ secrets.DEPLOY_HOST }}
          username: ${{ secrets.DEPLOY_USER }}
          key: ${{ secrets.DEPLOY_SSH_KEY }}
          script_stop: true
          script: |
            set -euo pipefail
            export GHCR_USER="${{ github.actor }}"
            export GHCR_TOKEN="${{ secrets.GITHUB_TOKEN }}"
            export GH_OWNER="${{ github.repository_owner }}"
            export COMPOSE_PROJECT_NAME="${{ github.repository_owner }}"
            cd ~/pro11 || mkdir -p ~/pro11 && cd ~/pro11
            # Write docker-compose.prod.yml and envs if not present
            if [ ! -f docker-compose.prod.yml ]; then
              echo "docker-compose.prod.yml not found; please push repo to server or sync files" >&2
              exit 1
            fi
            # Login to GHCR
            echo "$GHCR_TOKEN" | docker login ghcr.io -u "$GHCR_USER" --password-stdin
            # Pull latest images
            docker compose -f docker-compose.prod.yml pull || true
            # Start/Restart stack
            docker compose -f docker-compose.prod.yml up -d
            docker system prune -f
<|MERGE_RESOLUTION|>--- conflicted
+++ resolved
@@ -1,65 +1,49 @@
-name: deploy-prod
-
-on:
-<<<<<<< HEAD
-  # Manual only to avoid unintended SSH deploys
-  workflow_dispatch:
-    inputs:
-      enable_ssh_prod:
-        description: 'Run PROD SSH deploy (manual only)'
-        type: boolean
-        required: true
-        default: false
-
-jobs:
-  deploy:
-    # Hard-gated: only run when explicitly enabled on manual dispatch
-    if: ${{ inputs.enable_ssh_prod }}
-=======
-  # Prod SSH 배포는 수동 + 명시적 토글일 때만 실행되도록 제한
-  workflow_dispatch:
-    inputs:
-      enable_ssh_prod:
-        description: 'Run PROD SSH deploy (use only when you intend to)'
-        type: boolean
-        required: true
-        default: false
-      ref:
-        description: 'Git ref to deploy'
-        required: false
-
-jobs:
-  deploy:
-    if: ${{ github.event_name == 'workflow_dispatch' && inputs.enable_ssh_prod == true }}
->>>>>>> a7cf2e1d
-    runs-on: ubuntu-latest
-    steps:
-      - name: Checkout
-        uses: actions/checkout@v4
-
-      - name: Deploy over SSH
-        uses: appleboy/ssh-action@v1.2.0
-        with:
-          host: ${{ secrets.DEPLOY_HOST }}
-          username: ${{ secrets.DEPLOY_USER }}
-          key: ${{ secrets.DEPLOY_SSH_KEY }}
-          script_stop: true
-          script: |
-            set -euo pipefail
-            export GHCR_USER="${{ github.actor }}"
-            export GHCR_TOKEN="${{ secrets.GITHUB_TOKEN }}"
-            export GH_OWNER="${{ github.repository_owner }}"
-            export COMPOSE_PROJECT_NAME="${{ github.repository_owner }}"
-            cd ~/pro11 || mkdir -p ~/pro11 && cd ~/pro11
-            # Write docker-compose.prod.yml and envs if not present
-            if [ ! -f docker-compose.prod.yml ]; then
-              echo "docker-compose.prod.yml not found; please push repo to server or sync files" >&2
-              exit 1
-            fi
-            # Login to GHCR
-            echo "$GHCR_TOKEN" | docker login ghcr.io -u "$GHCR_USER" --password-stdin
-            # Pull latest images
-            docker compose -f docker-compose.prod.yml pull || true
-            # Start/Restart stack
-            docker compose -f docker-compose.prod.yml up -d
-            docker system prune -f
+name: deploy
+
+on:
+  # Prod SSH 배포는 수동 + 명시적 토글일 때만 실행되도록 제한
+  workflow_dispatch:
+    inputs:
+      enable_ssh_prod:
+        description: 'Run PROD SSH deploy (use only when you intend to)'
+        type: boolean
+        required: true
+        default: false
+      ref:
+        description: 'Git ref to deploy'
+        required: false
+
+jobs:
+  deploy:
+    if: ${{ github.event_name == 'workflow_dispatch' && inputs.enable_ssh_prod == true }}
+    runs-on: ubuntu-latest
+    steps:
+      - name: Checkout
+        uses: actions/checkout@v4
+
+      - name: Deploy over SSH
+        uses: appleboy/ssh-action@v1.2.0
+        with:
+          host: ${{ secrets.DEPLOY_HOST }}
+          username: ${{ secrets.DEPLOY_USER }}
+          key: ${{ secrets.DEPLOY_SSH_KEY }}
+          script_stop: true
+          script: |
+            set -euo pipefail
+            export GHCR_USER="${{ github.actor }}"
+            export GHCR_TOKEN="${{ secrets.GITHUB_TOKEN }}"
+            export GH_OWNER="${{ github.repository_owner }}"
+            export COMPOSE_PROJECT_NAME="${{ github.repository_owner }}"
+            cd ~/pro11 || mkdir -p ~/pro11 && cd ~/pro11
+            # Write docker-compose.prod.yml and envs if not present
+            if [ ! -f docker-compose.prod.yml ]; then
+              echo "docker-compose.prod.yml not found; please push repo to server or sync files" >&2
+              exit 1
+            fi
+            # Login to GHCR
+            echo "$GHCR_TOKEN" | docker login ghcr.io -u "$GHCR_USER" --password-stdin
+            # Pull latest images
+            docker compose -f docker-compose.prod.yml pull || true
+            # Start/Restart stack
+            docker compose -f docker-compose.prod.yml up -d
+            docker system prune -f