--- conflicted
+++ resolved
@@ -1,156 +1,144 @@
-name: deploy-dev
-
-on:
-<<<<<<< HEAD
-  # Manual only with explicit toggle; prevent unintended SSH usage from main
-  workflow_dispatch:
-    inputs:
-      enable_ssh_dev:
-        description: 'Run DEV SSH deploy (manual only)'
-=======
-  # SSH 기반 배포는 기본적으로 수동 + 명시적 토글이 있어야만 실행되도록 제한합니다.
-  workflow_dispatch:
-    inputs:
-      enable_ssh:
-        description: "Run SSH-based DEV deploy (not recommended; prefer runner-based deploy)"
->>>>>>> a7cf2e1d
-        type: boolean
-        required: true
-        default: false
-
-jobs:
-  deploy-dev:
-<<<<<<< HEAD
-    # Hard disabled to prevent any SSH/scp attempts from main as well
-=======
-    # 완전 비활성화: 의도치 않은 실행을 방지하기 위해 일시적으로 중단
->>>>>>> a7cf2e1d
-    if: ${{ false }}
-    runs-on: ubuntu-latest
-    steps:
-      - name: Checkout
-        uses: actions/checkout@v4
-
-      - name: Check Required Secrets
-        run: |
-          echo "Checking deployment secrets..."
-          if [ -z "${{ secrets.DEV_DEPLOY_HOST }}" ]; then
-            echo "❌ DEV_DEPLOY_HOST is not set"
-            exit 1
-          else
-            echo "✅ DEV_DEPLOY_HOST is set"
-          fi
-          
-          if [ -z "${{ secrets.DEV_DEPLOY_USER }}" ]; then
-            echo "❌ DEV_DEPLOY_USER is not set"
-            exit 1
-          else
-            echo "✅ DEV_DEPLOY_USER is set"
-          fi
-          
-          if [ -z "${{ secrets.DEV_DEPLOY_SSH_KEY }}" ] && [ -z "${{ secrets.DEV_DEPLOY_PASSWORD }}" ]; then
-            echo "❌ Neither DEV_DEPLOY_SSH_KEY nor DEV_DEPLOY_PASSWORD is set"
-            echo "Please set at least one authentication method in GitHub Secrets:"
-            echo "- DEV_DEPLOY_SSH_KEY (recommended) or"
-            echo "- DEV_DEPLOY_PASSWORD (fallback)"
-            exit 1
-          fi
-          
-          if [ -n "${{ secrets.DEV_DEPLOY_SSH_KEY }}" ]; then
-            echo "✅ DEV_DEPLOY_SSH_KEY is set"
-          fi
-          
-          if [ -n "${{ secrets.DEV_DEPLOY_PASSWORD }}" ]; then
-            echo "✅ DEV_DEPLOY_PASSWORD is set"
-          fi
-
-      - name: Test SSH Connection
-        uses: appleboy/ssh-action@v1.2.0
-        with:
-          host: ${{ secrets.DEV_DEPLOY_HOST }}
-          username: ${{ secrets.DEV_DEPLOY_USER }}
-          key: ${{ secrets.DEV_DEPLOY_SSH_KEY }}
-          port: 22
-          timeout: 30s
-          command_timeout: 10m
-          debug: true
-          script: |
-            echo "SSH connection successful!"
-            whoami
-            pwd
-            ls -la ~
-            docker --version
-
-      - name: Upload compose file to server (SSH Key)
-        id: scp_key
-        continue-on-error: true
-        uses: appleboy/scp-action@v0.1.7
-        with:
-          host: ${{ secrets.DEV_DEPLOY_HOST }}
-          username: ${{ secrets.DEV_DEPLOY_USER }}
-          key: ${{ secrets.DEV_DEPLOY_SSH_KEY }}
-          port: 22
-          timeout: 30s
-          debug: true
-          source: docker-compose.dev.deploy.yml
-          target: ~/pro11/
-
-      - name: Upload compose file to server (Password Fallback)
-        if: steps.scp_key.outcome == 'failure'
-        uses: appleboy/scp-action@v0.1.7
-        with:
-          host: ${{ secrets.DEV_DEPLOY_HOST }}
-          username: ${{ secrets.DEV_DEPLOY_USER }}
-          password: ${{ secrets.DEV_DEPLOY_PASSWORD }}
-          port: 22
-          timeout: 30s
-          debug: true
-          source: docker-compose.dev.deploy.yml
-          target: ~/pro11/
-
-      - name: Deploy DEV over SSH (SSH Key)
-        id: deploy_key
-        continue-on-error: true
-        uses: appleboy/ssh-action@v1.2.0
-        with:
-          host: ${{ secrets.DEV_DEPLOY_HOST }}
-          username: ${{ secrets.DEV_DEPLOY_USER }}
-          key: ${{ secrets.DEV_DEPLOY_SSH_KEY }}
-          port: 22
-          timeout: 30s
-          debug: true
-          script_stop: true
-          script: |
-            export GHCR_USER="${{ github.actor }}"
-            export GHCR_TOKEN="${{ secrets.GITHUB_TOKEN }}"
-            export GH_OWNER="${{ github.repository_owner }}"
-            export COMPOSE_PROJECT_NAME="${{ github.repository_owner }}"
-            mkdir -p ~/pro11
-            cd ~/pro11
-            echo "$GHCR_TOKEN" | docker login ghcr.io -u "$GHCR_USER" --password-stdin
-            docker compose -f docker-compose.dev.deploy.yml pull || true
-            docker compose -f docker-compose.dev.deploy.yml up -d
-            docker system prune -f
-
-      - name: Deploy DEV over SSH (Password Fallback)
-        if: steps.deploy_key.outcome == 'failure'
-        uses: appleboy/ssh-action@v1.2.0
-        with:
-          host: ${{ secrets.DEV_DEPLOY_HOST }}
-          username: ${{ secrets.DEV_DEPLOY_USER }}
-          password: ${{ secrets.DEV_DEPLOY_PASSWORD }}
-          port: 22
-          timeout: 30s
-          debug: true
-          script_stop: true
-          script: |
-            export GHCR_USER="${{ github.actor }}"
-            export GHCR_TOKEN="${{ secrets.GITHUB_TOKEN }}"
-            export GH_OWNER="${{ github.repository_owner }}"
-            export COMPOSE_PROJECT_NAME="${{ github.repository_owner }}"
-            mkdir -p ~/pro11
-            cd ~/pro11
-            echo "$GHCR_TOKEN" | docker login ghcr.io -u "$GHCR_USER" --password-stdin
-            docker compose -f docker-compose.dev.deploy.yml pull || true
-            docker compose -f docker-compose.dev.deploy.yml up -d
-            docker system prune -f
+name: deploy-dev
+
+on:
+  # SSH 기반 배포는 기본적으로 수동 + 명시적 토글이 있어야만 실행되도록 제한합니다.
+  workflow_dispatch:
+    inputs:
+      enable_ssh:
+        description: "Run SSH-based DEV deploy (not recommended; prefer runner-based deploy)"
+        type: boolean
+        required: true
+        default: false
+
+jobs:
+  deploy-dev:
+    # 완전 비활성화: 의도치 않은 실행을 방지하기 위해 일시적으로 중단
+    if: ${{ false }}
+    runs-on: ubuntu-latest
+    steps:
+      - name: Checkout
+        uses: actions/checkout@v4
+
+      - name: Check Required Secrets
+        run: |
+          echo "Checking deployment secrets..."
+          if [ -z "${{ secrets.DEV_DEPLOY_HOST }}" ]; then
+            echo "❌ DEV_DEPLOY_HOST is not set"
+            exit 1
+          else
+            echo "✅ DEV_DEPLOY_HOST is set"
+          fi
+          
+          if [ -z "${{ secrets.DEV_DEPLOY_USER }}" ]; then
+            echo "❌ DEV_DEPLOY_USER is not set"
+            exit 1
+          else
+            echo "✅ DEV_DEPLOY_USER is set"
+          fi
+          
+          if [ -z "${{ secrets.DEV_DEPLOY_SSH_KEY }}" ] && [ -z "${{ secrets.DEV_DEPLOY_PASSWORD }}" ]; then
+            echo "❌ Neither DEV_DEPLOY_SSH_KEY nor DEV_DEPLOY_PASSWORD is set"
+            echo "Please set at least one authentication method in GitHub Secrets:"
+            echo "- DEV_DEPLOY_SSH_KEY (recommended) or"
+            echo "- DEV_DEPLOY_PASSWORD (fallback)"
+            exit 1
+          fi
+          
+          if [ -n "${{ secrets.DEV_DEPLOY_SSH_KEY }}" ]; then
+            echo "✅ DEV_DEPLOY_SSH_KEY is set"
+          fi
+          
+          if [ -n "${{ secrets.DEV_DEPLOY_PASSWORD }}" ]; then
+            echo "✅ DEV_DEPLOY_PASSWORD is set"
+          fi
+
+      - name: Test SSH Connection
+        uses: appleboy/ssh-action@v1.2.0
+        with:
+          host: ${{ secrets.DEV_DEPLOY_HOST }}
+          username: ${{ secrets.DEV_DEPLOY_USER }}
+          key: ${{ secrets.DEV_DEPLOY_SSH_KEY }}
+          port: 22
+          timeout: 30s
+          command_timeout: 10m
+          debug: true
+          script: |
+            echo "SSH connection successful!"
+            whoami
+            pwd
+            ls -la ~
+            docker --version
+
+      - name: Upload compose file to server (SSH Key)
+        id: scp_key
+        continue-on-error: true
+        uses: appleboy/scp-action@v0.1.7
+        with:
+          host: ${{ secrets.DEV_DEPLOY_HOST }}
+          username: ${{ secrets.DEV_DEPLOY_USER }}
+          key: ${{ secrets.DEV_DEPLOY_SSH_KEY }}
+          port: 22
+          timeout: 30s
+          debug: true
+          source: docker-compose.dev.deploy.yml
+          target: ~/pro11/
+
+      - name: Upload compose file to server (Password Fallback)
+        if: steps.scp_key.outcome == 'failure'
+        uses: appleboy/scp-action@v0.1.7
+        with:
+          host: ${{ secrets.DEV_DEPLOY_HOST }}
+          username: ${{ secrets.DEV_DEPLOY_USER }}
+          password: ${{ secrets.DEV_DEPLOY_PASSWORD }}
+          port: 22
+          timeout: 30s
+          debug: true
+          source: docker-compose.dev.deploy.yml
+          target: ~/pro11/
+
+      - name: Deploy DEV over SSH (SSH Key)
+        id: deploy_key
+        continue-on-error: true
+        uses: appleboy/ssh-action@v1.2.0
+        with:
+          host: ${{ secrets.DEV_DEPLOY_HOST }}
+          username: ${{ secrets.DEV_DEPLOY_USER }}
+          key: ${{ secrets.DEV_DEPLOY_SSH_KEY }}
+          port: 22
+          timeout: 30s
+          debug: true
+          script_stop: true
+          script: |
+            export GHCR_USER="${{ github.actor }}"
+            export GHCR_TOKEN="${{ secrets.GITHUB_TOKEN }}"
+            export GH_OWNER="${{ github.repository_owner }}"
+            export COMPOSE_PROJECT_NAME="${{ github.repository_owner }}"
+            mkdir -p ~/pro11
+            cd ~/pro11
+            echo "$GHCR_TOKEN" | docker login ghcr.io -u "$GHCR_USER" --password-stdin
+            docker compose -f docker-compose.dev.deploy.yml pull || true
+            docker compose -f docker-compose.dev.deploy.yml up -d
+            docker system prune -f
+
+      - name: Deploy DEV over SSH (Password Fallback)
+        if: steps.deploy_key.outcome == 'failure'
+        uses: appleboy/ssh-action@v1.2.0
+        with:
+          host: ${{ secrets.DEV_DEPLOY_HOST }}
+          username: ${{ secrets.DEV_DEPLOY_USER }}
+          password: ${{ secrets.DEV_DEPLOY_PASSWORD }}
+          port: 22
+          timeout: 30s
+          debug: true
+          script_stop: true
+          script: |
+            export GHCR_USER="${{ github.actor }}"
+            export GHCR_TOKEN="${{ secrets.GITHUB_TOKEN }}"
+            export GH_OWNER="${{ github.repository_owner }}"
+            export COMPOSE_PROJECT_NAME="${{ github.repository_owner }}"
+            mkdir -p ~/pro11
+            cd ~/pro11
+            echo "$GHCR_TOKEN" | docker login ghcr.io -u "$GHCR_USER" --password-stdin
+            docker compose -f docker-compose.dev.deploy.yml pull || true
+            docker compose -f docker-compose.dev.deploy.yml up -d
+            docker system prune -f