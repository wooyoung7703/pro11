--- conflicted
+++ resolved
@@ -27,9 +27,5 @@
 coverage/
 *.sqlite
 
-<<<<<<< HEAD
-# Self-hosted runner artifacts (should never be committed)
-=======
 # GitHub self-hosted runner binaries and helpers (do not commit)
->>>>>>> a7cf2e1d
 actions-runner/