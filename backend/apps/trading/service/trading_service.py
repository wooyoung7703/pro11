from __future__ import annotations
import time
from dataclasses import dataclass, field
import logging
import os
from typing import List, Dict, Any, Optional
from backend.apps.risk.service.risk_engine import RiskEngine
from backend.apps.trading.repository.trading_repository import TradingRepository
from backend.common.config.base_config import load_config
try:  # optional import
    from backend.apps.trading.adapters.binance_spot import BinanceSpotClient  # type: ignore
except Exception:  # pragma: no cover
    BinanceSpotClient = None  # type: ignore

@dataclass
class Order:
    id: int
    symbol: str
    side: str  # buy|sell
    size: float  # positive quantity
    price: float  # submitted price (market fill uses current)
    type: str  # market
    status: str = "open"  # open|filled|rejected
    created_ts: float = field(default_factory=time.time)
    filled_ts: float | None = None
    reason: str | None = None

class TradingService:
    """Lightweight in-memory simulated trading layer.

    - Only market orders supported
    - Immediate or reject based on risk_engine evaluation
    - Not persisted (ephemeral)
    - For real integration, replace with exchange adapter implementing submit/cancel/fill streams
    """
    def __init__(self, risk: RiskEngine):
        self._risk = risk
        self._orders: List[Order] = []
        self._next_id = 1
        self._repo = TradingRepository()
        # Optional exchange client
        self._cfg = load_config()
        self._use_exchange = bool(os.getenv("EXCHANGE_TRADING_ENABLED", "0").lower() in {"1","true","yes","on"})
        # Paper autopilot mode should never hit a real exchange even if env toggles are on.
        try:
            autop_mode = str(getattr(self._cfg, "autopilot_mode", "paper")).lower()
        except Exception:
            autop_mode = "paper"
        if autop_mode == "paper":
            self._use_exchange = False
        # Runtime safety guard: require explicit override to use real exchange on mainnet
        if self._use_exchange and self._cfg.exchange == "binance" and not getattr(self._cfg, "binance_testnet", False):
            allow = os.getenv("SAFETY_ALLOW_REAL_TRADING", "0").lower() in {"1","true","yes","on"}
            if not allow:
                logging.getLogger("trading").warning(
                    "[safety] Real trading blocked: EXCHANGE_TRADING_ENABLED=true, BINANCE_TESTNET=false, "
                    "but SAFETY_ALLOW_REAL_TRADING is not set. Forcing simulated mode.")
                self._use_exchange = False
        self._binance: Any | None = None
        if self._use_exchange and self._cfg.exchange == "binance" and self._cfg.binance_api_key and self._cfg.binance_api_secret and BinanceSpotClient:
            try:
                self._binance = BinanceSpotClient(self._cfg.binance_api_key, self._cfg.binance_api_secret, testnet=self._cfg.binance_testnet)
            except Exception:
                self._binance = None

    def list_orders(self, limit: int = 100) -> List[Dict[str, Any]]:
        # Prefer in-memory, but if empty (e.g., after restart), fetch from DB
        if self._orders:
            return [o.__dict__ for o in sorted(self._orders, key=lambda x: x.id, reverse=True)[:limit]]
        # best-effort DB fallback
        import asyncio
        try:
            return asyncio.get_event_loop().run_until_complete(self._repo.fetch_recent(limit))  # type: ignore
        except Exception:
            return []

    def get_positions(self) -> List[Dict[str, Any]]:
        out = []
        for p in self._risk.positions.values():
            out.append({"symbol": p.symbol, "size": p.size, "entry_price": p.entry_price})
        return out

    async def list_orders_exchange(self, *, symbol: Optional[str] = None, limit: int = 50) -> List[Dict[str, Any]]:
        """List recent orders directly from the exchange when enabled.

        For Binance Spot, we use the account trades (myTrades) as the source of truth
        for executed fills. These are mapped to our order schema best-effort.

        Falls back to DB-backed list when exchange client is not available.
        """
        # Guard: exchange enabled and client exists
        if not self._binance or not self._use_exchange:
            # Fall back to persistent DB via existing list_orders path
            return self.list_orders(limit=limit)
        sym = (symbol or self._cfg.symbol).upper()
        try:
            trades = await self._binance.my_trades(sym, limit=int(limit))  # type: ignore[attr-defined]
        except Exception:
            return self.list_orders(limit=limit)
        # Map trades to order-like rows (filled only)
        out: List[Dict[str, Any]] = []
        # Assign synthetic incremental ids distinct from DB ids; use tradeId or orderId
        for t in trades:
            try:
                side = ("BUY" if t.get("isBuyer") else "SELL") if t.get("isBuyer") is not None else None
                side = (side or "").lower()
                price = float(t.get("price") or 0)
                qty = float(t.get("qty") or 0)
                ts_ms = int(t.get("time") or 0)
                order_id = t.get("orderId") or t.get("id") or t.get("tradeId")
                out.append({
                    "id": int(order_id) if isinstance(order_id, int) else None,
                    "symbol": sym,
                    "side": side or ("buy" if (t.get("isBuyer") is True) else ("sell" if (t.get("isBuyer") is False) else None)),
                    "size": qty,
                    "price": price,
                    "status": "filled",
                    # created_ts/filled_ts: map to trade time (same for spot fills)
                    "created_ts": ts_ms / 1000.0 if ts_ms else None,
                    "filled_ts": ts_ms / 1000.0 if ts_ms else None,
                    # include raw fields for reference
                    "reason": "[binance_my_trades]",
                    "exchange": "binance",
                })
            except Exception:
                pass
        # Newest first for UI
        out.sort(key=lambda x: (x.get("filled_ts") or x.get("created_ts") or 0), reverse=True)
        return out[: int(limit)]

    async def submit_market(self, symbol: str, side: str, size: float, price: float, atr: float | None = None, reason: Optional[str] = None) -> Dict[str, Any]:
        if side not in ("buy", "sell"):
            return {"status": "error", "error": "invalid_side"}
        if size <= 0:
            return {"status": "error", "error": "invalid_size"}
        intended_size = size if side == "buy" else -size
<<<<<<< HEAD
        # Determine if this is a pure exit (reduces existing exposure without flipping)
        is_exit_only = False
        try:
            pos = self._risk.positions.get(symbol)
            cur = float(pos.size) if pos is not None else 0.0
            if cur > 0 and side == "sell" and float(size) <= abs(cur):
                is_exit_only = True
            elif cur < 0 and side == "buy" and float(size) <= abs(cur):
                is_exit_only = True
        except Exception:
            is_exit_only = False
        # Bypass risk checks for pure exits so we can always close positions
        if is_exit_only:
            eval_res = {"allowed": True, "reasons": ["exit_bypass"], "checks": ["exit"]}
        else:
            eval_res = self._risk.evaluate_order(symbol, price, intended_size, atr=atr)
=======
        # Detect pure exit/close (long-only): selling up to current position size should bypass risk checks
        try:
            cur_pos = float(self._risk.positions.get(symbol).size) if symbol in self._risk.positions else 0.0
        except Exception:
            cur_pos = 0.0
        pure_exit = (side == "sell" and cur_pos > 0 and size <= (cur_pos + 1e-9))
        eval_res = self._risk.evaluate_order(symbol, price, intended_size, atr=atr)
>>>>>>> a7cf2e1d
        order = Order(id=self._next_id, symbol=symbol, side=side, size=size, price=price, type="market")
        if reason:
            order.reason = reason
        if is_exit_only:
            order.reason = ((order.reason + " ") if order.reason else "") + "[risk_bypass:exit]"
        self._next_id += 1
        if not eval_res.get("allowed"):
            if pure_exit:
                # Bypass risk for pure exit to guarantee we can close/reduce positions
                order.reason = ((order.reason + " ") if order.reason else "") + "[risk_bypass:exit]"
            else:
                order.status = "rejected"
                # append evaluator reasons to provided reason if any
                eval_reasons = ",".join(eval_res.get("reasons") or [])
                order.reason = (order.reason + ("," if order.reason and eval_reasons else "") + eval_reasons) if (order.reason or eval_reasons) else order.reason
                self._orders.append(order)
                # persist rejected order as well for audit
                try:
                    await self._repo.insert_order(
                        symbol=symbol,
                        side=side,
                        size=size,
                        price=price,
                        status=order.status,
                        created_ts=order.created_ts,
                        filled_ts=order.filled_ts,
                        reason=order.reason,
                    )
                except Exception:
                    pass
                return {"status": "rejected", "order": order.__dict__, "reasons": eval_res.get("reasons")}
        # If real-exchange mode enabled, attempt to submit real market order; else simulate
        size_delta = size if side == "buy" else -size
        fill = None
        if self._binance and self._cfg.binance_account_type == "spot":
            try:
                # For spot, validate quantity against symbol filters (prefer MARKET_LOT_SIZE for market orders)
                filters = await self._binance.get_symbol_filters(symbol)
                lot = (filters.get("MARKET_LOT_SIZE") or filters.get("LOT_SIZE") or {})
                step = float(lot.get("stepSize") or 0.0)
                min_qty = float(lot.get("minQty") or 0.0)
                # NOTIONAL (newer) or MIN_NOTIONAL (older)
                notional_f = (filters.get("NOTIONAL") or filters.get("MIN_NOTIONAL") or {})
                min_notional = float(notional_f.get("minNotional") or 0.0)
                # Use live price for min notional computation
                try:
                    price_now = await self._binance.get_price(symbol)
                except Exception:
                    price_now = price
                # snap and enforce minimums
                from backend.apps.trading.adapters.binance_spot import BinanceSpotClient as _B
                qty_use = _B.snap_qty(step, size)
                # ensure >= min_qty
                if qty_use < min_qty:
                    # if price allows, bump up to min_qty; else reject
                    qty_use = min_qty
                # ensure min notional
                if min_notional > 0:
                    need = _B.min_qty_for_notional(price_now, min_notional, step)
                    if qty_use < need:
                        qty_use = need
                if qty_use <= 0:
                    order.status = "rejected"
                    order.reason = (order.reason or "") + " [binance_reject:qty_invalid]"
                    self._orders.append(order)
                    try:
                        await self._repo.insert_order(symbol=symbol, side=side, size=size, price=price, status=order.status, created_ts=order.created_ts, filled_ts=order.filled_ts, reason=order.reason)
                    except Exception:
                        pass
                    return {"status": "rejected", "order": order.__dict__, "reasons": ["qty_invalid_min_filters"]}
                # submit order with snapped qty
                ex_res = await self._binance.market_order(symbol, side, quantity=qty_use)
                avg_px = float(ex_res.get("avgPrice") or 0) or price
                # apply fill to risk engine using actual average price
                fill = await self._risk.simulate_fill(symbol, avg_px, qty_use if side == "buy" else -qty_use)
                order.price = avg_px
                order.size = qty_use
                order.status = "filled"
                order.filled_ts = time.time()
                order.reason = (order.reason or "") + " [binance]"
            except Exception as e:
                # Do not simulate a fill on hard exchange error; return rejected so user can adjust
                order.status = "rejected"
                cls = getattr(e, "__class__", type(e)).__name__
                msg = getattr(e, "msg", None) or str(e)
                order.reason = (order.reason or "") + f" [binance_error:{cls}] {msg}"
                self._orders.append(order)
                try:
                    await self._repo.insert_order(symbol=symbol, side=side, size=size, price=price, status=order.status, created_ts=order.created_ts, filled_ts=order.filled_ts, reason=order.reason)
                except Exception:
                    pass
                return {"status": "rejected", "order": order.__dict__, "reasons": ["exchange_error"]}
        else:
            # simulation
            fill = await self._risk.simulate_fill(symbol, price, size_delta)
            order.status = "filled"
            order.filled_ts = time.time()
        self._orders.append(order)
        # Persist filled order
        try:
            await self._repo.insert_order(
                symbol=symbol,
                side=side,
                size=size,
                price=price,
                status=order.status,
                created_ts=order.created_ts,
                filled_ts=order.filled_ts,
                reason=order.reason,
            )
        except Exception:
            pass
        return {"status": "filled", "order": order.__dict__, "position": fill}

    async def delete_order(self, order_id: int) -> bool:
        """Delete order from in-memory cache and persistent store.

        Returns True if deleted from either location (DB authoritative)."""
        # Remove from memory first
        removed = False
        try:
            for i, o in enumerate(self._orders):
                if o.id == order_id:
                    del self._orders[i]
                    removed = True
                    break
        except Exception:
            pass
        # Delete from DB
        try:
            ok = await self._repo.delete_order(int(order_id))
            return bool(ok or removed)
        except Exception:
            return removed

_TRADING_SINGLETON: TradingService | None = None

def get_trading_service(risk: RiskEngine) -> TradingService:
    global _TRADING_SINGLETON
    if _TRADING_SINGLETON is None:
        _TRADING_SINGLETON = TradingService(risk)
        # Initialize next_id from DB so IDs continue monotonically across restarts
        import asyncio
        try:
            max_id = asyncio.get_event_loop().run_until_complete(_TRADING_SINGLETON._repo.get_max_id())  # type: ignore
            _TRADING_SINGLETON._next_id = int(max_id) + 1
        except Exception:
            pass
    return _TRADING_SINGLETON<|MERGE_RESOLUTION|>--- conflicted
+++ resolved
@@ -134,24 +134,6 @@
         if size <= 0:
             return {"status": "error", "error": "invalid_size"}
         intended_size = size if side == "buy" else -size
-<<<<<<< HEAD
-        # Determine if this is a pure exit (reduces existing exposure without flipping)
-        is_exit_only = False
-        try:
-            pos = self._risk.positions.get(symbol)
-            cur = float(pos.size) if pos is not None else 0.0
-            if cur > 0 and side == "sell" and float(size) <= abs(cur):
-                is_exit_only = True
-            elif cur < 0 and side == "buy" and float(size) <= abs(cur):
-                is_exit_only = True
-        except Exception:
-            is_exit_only = False
-        # Bypass risk checks for pure exits so we can always close positions
-        if is_exit_only:
-            eval_res = {"allowed": True, "reasons": ["exit_bypass"], "checks": ["exit"]}
-        else:
-            eval_res = self._risk.evaluate_order(symbol, price, intended_size, atr=atr)
-=======
         # Detect pure exit/close (long-only): selling up to current position size should bypass risk checks
         try:
             cur_pos = float(self._risk.positions.get(symbol).size) if symbol in self._risk.positions else 0.0
@@ -159,12 +141,9 @@
             cur_pos = 0.0
         pure_exit = (side == "sell" and cur_pos > 0 and size <= (cur_pos + 1e-9))
         eval_res = self._risk.evaluate_order(symbol, price, intended_size, atr=atr)
->>>>>>> a7cf2e1d
         order = Order(id=self._next_id, symbol=symbol, side=side, size=size, price=price, type="market")
         if reason:
             order.reason = reason
-        if is_exit_only:
-            order.reason = ((order.reason + " ") if order.reason else "") + "[risk_bypass:exit]"
         self._next_id += 1
         if not eval_res.get("allowed"):
             if pure_exit:
