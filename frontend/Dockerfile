# Frontend multi-stage build
FROM node:20 AS build
WORKDIR /app
COPY package.json package-lock.json* ./
## Deterministic, fail-fast install. Ensure devDependencies are present for Vite build (msw is required at build time).
## Force include=dev to ignore any external NPM_CONFIG_PRODUCTION/NODE_ENV settings.
RUN apk add --no-cache libc6-compat \
 && if [ -f package-lock.json ]; then npm ci --include=dev; else npm install --include=dev; fi \
 && test -d node_modules/dompurify || (echo "dompurify is missing after install. Check package.json/lockfile." && npm ls dompurify --depth=0; exit 1) \
 && test -d node_modules/msw || (echo "msw is missing after install. Vite cannot resolve 'msw/browser'. Check devDependencies and lockfile." && npm ls msw --depth=0; exit 1) \
 && ls -la node_modules/.bin || true \
 && npx --yes vite --version || true
COPY . .
<<<<<<< HEAD
# Normalize CRLF in bin scripts and ensure executability (some CI hosts produce CRLF wrappers)
RUN find node_modules/.bin -maxdepth 1 -type f -exec sed -i 's/\r$//' {} + \
 && chmod +x node_modules/.bin/* \
 && node ./node_modules/vite/bin/vite.js build
=======
# Normalize possible CRLF in npm-installed bin scripts and ensure exec perms, then build via node to avoid shell wrapper issues
RUN mkdir -p node_modules/.bin \
 && find node_modules/.bin -type f -exec sed -i 's/\r$//' {} \; \
 && chmod -R +x node_modules/.bin \
 && /usr/local/bin/npm run build
>>>>>>> a7cf2e1d

FROM nginx:1.27-alpine AS prod
ARG BUILD_SHA="unknown"
ARG BUILD_TIME="unknown"
ENV BACKEND_ORIGIN=http://app:8000
COPY --from=build /app/dist /usr/share/nginx/html
# Inject backend origin for simple runtime override (rewrite small JS stub)
RUN echo 'window.__BACKEND_BASE="'$BACKEND_ORIGIN'";' > /usr/share/nginx/html/backend-origin.js \
 && sed -i '1i <script src="/backend-origin.js"></script>' /usr/share/nginx/html/index.html || true
# Inject build metadata (sha, time) - use provided args for determinism
RUN echo "window.__BUILD_SHA='${BUILD_SHA}'; window.__BUILD_TIME='${BUILD_TIME}';" > /usr/share/nginx/html/build-meta.js \
 && sed -i '1i <script src="/build-meta.js"></script>' /usr/share/nginx/html/index.html || true
COPY nginx.prod.conf /etc/nginx/nginx.conf
RUN echo 'OK' > /usr/share/nginx/html/health.txt
EXPOSE 80
CMD ["nginx","-g","daemon off;"]<|MERGE_RESOLUTION|>--- conflicted
+++ resolved
@@ -4,25 +4,17 @@
 COPY package.json package-lock.json* ./
 ## Deterministic, fail-fast install. Ensure devDependencies are present for Vite build (msw is required at build time).
 ## Force include=dev to ignore any external NPM_CONFIG_PRODUCTION/NODE_ENV settings.
-RUN apk add --no-cache libc6-compat \
- && if [ -f package-lock.json ]; then npm ci --include=dev; else npm install --include=dev; fi \
+RUN if [ -f package-lock.json ]; then npm ci --include=dev; else npm install --include=dev; fi \
  && test -d node_modules/dompurify || (echo "dompurify is missing after install. Check package.json/lockfile." && npm ls dompurify --depth=0; exit 1) \
  && test -d node_modules/msw || (echo "msw is missing after install. Vite cannot resolve 'msw/browser'. Check devDependencies and lockfile." && npm ls msw --depth=0; exit 1) \
  && ls -la node_modules/.bin || true \
  && npx --yes vite --version || true
 COPY . .
-<<<<<<< HEAD
-# Normalize CRLF in bin scripts and ensure executability (some CI hosts produce CRLF wrappers)
-RUN find node_modules/.bin -maxdepth 1 -type f -exec sed -i 's/\r$//' {} + \
- && chmod +x node_modules/.bin/* \
- && node ./node_modules/vite/bin/vite.js build
-=======
 # Normalize possible CRLF in npm-installed bin scripts and ensure exec perms, then build via node to avoid shell wrapper issues
 RUN mkdir -p node_modules/.bin \
  && find node_modules/.bin -type f -exec sed -i 's/\r$//' {} \; \
  && chmod -R +x node_modules/.bin \
  && /usr/local/bin/npm run build
->>>>>>> a7cf2e1d
 
 FROM nginx:1.27-alpine AS prod
 ARG BUILD_SHA="unknown"
